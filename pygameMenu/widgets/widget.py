# coding=utf-8
"""
pygame-menu
https://github.com/ppizarror/pygame-menu

WIDGET
Base class for widgets.

License:
-------------------------------------------------------------------------------
The MIT License (MIT)
Copyright 2017-2020 Pablo Pizarro R. @ppizarror

Permission is hereby granted, free of charge, to any person obtaining a
copy of this software and associated documentation files (the "Software"),
to deal in the Software without restriction, including without limitation
the rights to use, copy, modify, merge, publish, distribute, sublicense,
and/or sell copies of the Software, and to permit persons to whom the Software
is furnished to do so, subject to the following conditions:

The above copyright notice and this permission notice shall be included in all
copies or substantial portions of the Software.

THE SOFTWARE IS PROVIDED "AS IS", WITHOUT WARRANTY OF ANY KIND, EXPRESS OR
IMPLIED, INCLUDING BUT NOT LIMITED TO THE WARRANTIES OF MERCHANTABILITY,
FITNESS FOR A PARTICULAR PURPOSE AND NONINFRINGEMENT. IN NO EVENT SHALL THE
AUTHORS OR COPYRIGHT HOLDERS BE LIABLE FOR ANY CLAIM, DAMAGES OR OTHER LIABILITY,
WHETHER IN AN ACTION OF CONTRACT, TORT OR OTHERWISE, ARISING FROM, OUT OF OR IN
CONNECTION WITH THE SOFTWARE OR THE USE OR OTHER DEALINGS IN THE SOFTWARE.
-------------------------------------------------------------------------------
"""

from uuid import uuid4

import pygame as _pygame

import pygameMenu.config as _cfg
import pygameMenu.font as _fonts
import pygameMenu.locals as _locals
from pygameMenu.sound import Sound as _Sound


# noinspection PyTypeChecker


class Widget(object):
    """
    Widget abstract class.
    """

    def __init__(self,
                 widget_id='',
                 onchange=None,
                 onreturn=None,
                 args=None,
                 kwargs=None
                 ):
        """
        :param widget_id: Widget identifier
        :type widget_id: basestring
        :param onchange: Callback when changing the selector
        :type onchange: function, NoneType
        :param onreturn: Callback when pressing return button
        :type onreturn: function, NoneType
        :param args: Optional arguments for callbacks
        :param kwargs: Optional keyword-arguments for callbacks
        """
        assert isinstance(widget_id, str)
        if onchange:
            assert callable(onchange), 'onchange must be a function or None'
        if onreturn:
            assert callable(onreturn), 'onreturn must be a function or None'

        # Store id, if None or empty create new ID based on UUID
        if widget_id is None or len(widget_id) == 0:
            widget_id = uuid4()
        self._alignment = _locals.ALIGN_CENTER  # type: str
        self._fps = 0  # type: int
        self._id = widget_id  # type: str
        self._last_selected_surface = None  # type: _pygame.SurfaceType
        self._selected_rect = None  # type: _pygame.rect.RectType
        self._rect = _pygame.Rect(0, 0, 0, 0)  # type: _pygame.Rect
        self._render_string_cache = 0  # type: int
        self._render_string_cache_surface = None  # type: _pygame.SurfaceType
        self._surface = None  # type: _pygame.SurfaceType

        self._args = args or []  # type: list
        self._kwargs = kwargs or {}  # type: dict
        self._on_change = onchange  # type: callable
        self._on_return = onreturn  # type: callable

        # Menu reference
        self._menu = None

        # Modified in set_font() method
        self._font = None  # type: _pygame.font.Font
        self._font_name = _cfg.MENU_FONT_SIZE_TITLE  # type: str
        self._font_size = _cfg.MENU_FONT_SIZE  # type: int
        self._font_color = _cfg.MENU_FONT_COLOR  # type: tuple
        self._font_selected_color = _cfg.MENU_SELECTEDCOLOR  # type: tuple
        self._font_antialias = True  # type: bool

        # Text shadow
        self._shadow = _cfg.MENU_OPTION_SHADOW  # type: bool
        self._shadow_color = _cfg.MENU_SHADOW_COLOR  # type: tuple
        self._shadow_offset = _cfg.MENU_SHADOW_OFFSET  # type: int
        self._shadow_position = _cfg.MENU_SHADOW_POSITION  # type: str
        self._shadow_tuple = None  # (x px offset, y px offset)
        self._create_shadow_tuple()

<<<<<<< HEAD
        # Public attributs
        self.joystick_enabled = True  # type: bool
        self.mouse_enabled = True  # type: bool
        self.selected = False  # type: bool
        self.sound = _Sound()  # type: _Sound
=======
        # Public attributes
        self.joystick_enabled = True
        self.mouse_enabled = True
        self.selected = False
        self.sound = _Sound()
>>>>>>> 35cfe03c

    def apply(self, *args):
        """
        Run 'on_return' callback when return event. A callback function
        receives the following arguments:

            callback_func( value, *args, *widget._args, **widget._kwargs )

        with:
            - ``value`` (if something is returned by ``get_value()``)
            - ``args`` given to this method
            - ``args`` of the widget
            - ``kwargs`` of the widget

        :param args: Extra arguments passed to the callback
        :return: None
        """
        if self._on_return:
            args = list(args) + list(self._args)
            try:
                args.insert(0, self.get_value())
            except ValueError:
                pass
            return self._on_return(*args, **self._kwargs)

    def change(self, *args):
        """
        Run 'on_change' callback after change event is triggered. A callback function
        receives the following arguments:

            callback_func( value, *args, *widget._args, **widget._kwargs )

        with:
            - ``value`` (if something is returned by ``get_value()``)
            - ``args`` given to this method
            - ``args`` of the widget
            - ``kwargs`` of the widget

        :param args: Extra arguments passed to the callback
        :return: None
        """
        if self._on_change:
            args = list(args) + list(self._args)
            try:
                args.insert(0, self.get_value())
            except ValueError:
                pass
            return self._on_change(*args, **self._kwargs)

    def draw(self, surface):
        """
        Draw the widget shape.

        :param surface: Surface to draw
        :type surface: pygame.surface.SurfaceType
        :return: None
        """
        raise NotImplementedError('Override is mandatory')

    def draw_selected_rect(self, surface, selected_color, inflatex, inflatey, border_width):
        """
        Draw selected rect around widget.

        :param surface: Surface to draw
        :type surface: pygame.surface.SurfaceType
        :param selected_color: Selected color
        :type selected_color: tuple
        :param inflatex: Pixels to inflate the rect (x axis)
        :type inflatex: int
        :param inflatey: Pixels to inflate the rect (y axis)
        :type inflatey: int
        :param border_width: Border rect width
        :type border_width: int
        :return: None
        """
        # Generate new rect if it's different
        rect = self._selected_rect

        if self._last_selected_surface != self._surface:  # If surface changed
            self._last_selected_surface = self._surface
            self._selected_rect = self._rect.copy()

            # Inflate rect
            self._selected_rect = self._selected_rect.inflate(inflatex, inflatey)

            # Translate rect
            self._selected_rect = self._selected_rect.move(0, -1)

            # Update rect
            rect = self._selected_rect

        # Draw rect
        _pygame.draw.rect(surface,
                          selected_color,
                          rect,
                          border_width)

    def get_rect(self):
        """
        Return the Rect object.

        :return: pygame.Rect
        :rtype: pygame.rect.RectType
        """
        self._render()
        self._rect.width, self._rect.height = self._surface.get_size()
        return self._rect

    def get_value(self):
        """
        Return the value. If exception ``ValueError`` is raised,
        no value will be passed to the callbacks.

        :return: value
        :rtype: Object
        """
        raise ValueError('{}({}) does not accept value'.format(self.__class__.__name__,
                                                               self.get_id()))

    def get_id(self):
        """
        Returns widget ID.

        :return: ID
        :rtype: basestring
        """
        return self._id

    def _render(self):
        """
        Render the widget surface.

        This method shall update the attribute ``_surface`` with a pygame.Surface
        representing the outer borders of the widget.
        """
        raise NotImplementedError('Override is mandatory')

    @staticmethod
    def _hash_variables(*args):
        """
        Compute hash from a series of variables.

        :param args: Variables to compute hash
        :type args: Object
        :return: hash data
        :rtype: int
        """
        return hash(args)

    def font_render_string(self, text, color=(0, 0, 0)):
        """
        Render text.

        :param text: Text to render
        :type text: basestring
        :param color: Text color
        :type color: tuple
        :return: Text surface
        :rtype: pygame.surface.SurfaceType
        """
        assert isinstance(color, tuple)
        return self._font.render(text, self._font_antialias, color)

    def render_string(self, string, color):
        """
        Render text and turn it into a surface.

        :param string: Text to render
        :type string: basestring
        :param color: Text color
        :type color: tuple
        :return: Text surface
        :rtype: pygame.surface.SurfaceType
        """
        render_hash = self._hash_variables(string, color)
        if render_hash != self._render_string_cache:  # If render changed

            text = self.font_render_string(string, color)

            # Create surface
            size = (text.get_width() + 2, text.get_height() + 2)
            surface = _pygame.Surface(size, _pygame.SRCALPHA, 32)  # lgtm [py/call/wrong-arguments]
            surface = _pygame.Surface.convert_alpha(surface)  # type: _pygame.SurfaceType

            # Draw shadow first
            if self._shadow:
                text_bg = self._font.render(string, self._font_antialias, self._shadow_color)
                surface.blit(text_bg, self._shadow_tuple)
            surface.blit(text, (0, 0))

            self._render_string_cache = render_hash
            self._render_string_cache_surface = surface

        # Return rendered surface
        return self._render_string_cache_surface

    def set_font(self, font, font_size, color, selected_color, antialias=True):
        """
        Set the text font.

        :param font: Name or list of names for font (see pygame.font.match_font for precise format)
        :type font: basestring, list
        :param font_size: Size of font in pixels
        :type font_size: int
        :param color: Text color
        :type color: tuple
        :param selected_color: Text color when widget is selected
        :type selected_color: tuple
        :param antialias: Determines if antialias is applied to font (uses more processing power)
        :type antialias: bool
        :return: None
        """
        assert isinstance(font, str)
        assert isinstance(font_size, int)
        assert isinstance(color, tuple)
        assert isinstance(selected_color, tuple)
        assert isinstance(antialias, bool)
        self._font_name = font
        self._font = _fonts.get_font(font, font_size)
        self._font_size = font_size
        self._font_color = color
        self._font_selected_color = selected_color
        self._font_antialias = antialias
        self._apply_font()

    def get_font_info(self):
        """
        Return a dict with the information of the widget font.

        :return: dict, keys: size (int), name (str), color (tuple), selected_color (tuple), antialias (bool)
        :rtype: dict
        """
        return {
            'size': self._font_size,
            'name': self._font_name,
            'color': self._font_color,
            'selected_color': self._font_selected_color,
            'antialias': self._font_antialias,
        }

    def set_menu(self, menu):
        """
        Set menu reference.

        :param menu: Menu object
        :type menu: pygameMenu.menu.Menu
        :return: None
        """
        self._menu = menu

    def get_menu(self):
        """
        Return menu reference (if exists).

        :return: Menu reference
        :rtype: pygameMenu.menu.Menu
        """
        return self._menu

    def _apply_font(self):
        """
        Function triggered after a font is applied to the widget.

        :return: None
        """
        raise NotImplementedError('Override is mandatory')

    def set_position(self, posx, posy):
        """
        Set the position.

        :param posx: X position
        :type posx: int, float
        :param posy: Y position
        :type posy: int, float
        :return: None
        """
        self._rect.x = posx
        self._rect.y = posy

    def set_alignment(self, align):
        """
        Set the alignment of the widget.

        :param align: Widget align, could be ALIGN_LEFT/CENTER/RIGHT/TOP/BOTTOM
        :type align: basestring
        :return: None
        """
        align = str(align)
        if align not in [_locals.ALIGN_LEFT,
                         _locals.ALIGN_CENTER,
                         _locals.ALIGN_RIGHT,
                         _locals.ALIGN_TOP,
                         _locals.ALIGN_BOTTOM]:
            raise ValueError('Incorrect alignment of the widget')
        self._alignment = align

    def get_alignment(self):
        """
        Returns widget alignment.

        :return: Widget align
        :rtype: basestring
        """
        return self._alignment

    def set_selected(self, selected=True):
        """
        Mark the widget as selected.

        :param selected: Set item as selected
        :type selected: bool
        :return: None
        """
        self.selected = selected
        if selected:
            self._focus()
        else:
            self._blur()

    def _focus(self):
        """
        Function that is executed when the widget receives a focus (is selected).

        :return: None
        """
        pass

    def _blur(self):
        """
        Function that is executed when the widget loses the focus.

        :return: None
        """
        pass

    def set_shadow(self, enabled=True, color=None, position=None, offset=None):
        """
        Show text shadow.

        :param enabled: Shadow is enabled or not
        :type enabled: bool
        :param color: Shadow color
        :type color: list, NoneType
        :param position: Shadow position
        :type position: basestring, NoneType
        :param offset: Shadow offset
        :type offset: int, NoneType
        :return: None
        """
        self._shadow = enabled
        if color is not None:
            self._shadow_color = color
        if position is not None:
            if position not in [_locals.POSITION_WEST, _locals.POSITION_SOUTHWEST,
                                _locals.POSITION_SOUTH, _locals.POSITION_SOUTHEAST,
                                _locals.POSITION_EAST, _locals.POSITION_NORTH,
                                _locals.POSITION_NORTHWEST, _locals.POSITION_NORTHEAST]:
                raise ValueError('Incorrect shadow position of the widget')
            self._shadow_position = position
        if offset is not None:
            try:
                offset = int(offset)
            except ValueError:
                raise TypeError('Shadow offset must be integer')
            if offset <= 0:
                raise ValueError('Shadow offset must be greater than zero')
            self._shadow_offset = offset

        # Create shadow tuple position
        self._create_shadow_tuple()

    def set_fps(self, fps):
        """
        Set the FPS limit of the widget.

        :param fps: FPS (Frames Per Second) limit of the widget
        :type fps: float, int
        :return: None
        """
        self._fps = float(fps)

    def set_sound(self, sound):
        """
        Set sound engine to the widget.

        :param sound: Sound object
        :type sound: pygameMenu.sound.Sound
        :return: None
        """
        self.sound = sound

    def get_fps(self):
        """
        Return the FPS limit of the widget.

        :return: FPS limit
        :rtype: float
        """
        return self._fps

    def _create_shadow_tuple(self):
        """
        Create shadow position tuple.

        :return: None
        """
        x = 0
        y = 0
        if self._shadow_position == _locals.POSITION_NORTHWEST:
            x = -1
            y = -1
        elif self._shadow_position == _locals.POSITION_NORTH:
            y = -1
        elif self._shadow_position == _locals.POSITION_NORTHEAST:
            x = 1
            y = -1
        elif self._shadow_position == _locals.POSITION_EAST:
            x = 1
        elif self._shadow_position == _locals.POSITION_SOUTHEAST:
            x = 1
            y = 1
        elif self._shadow_position == _locals.POSITION_SOUTH:
            y = 1
        elif self._shadow_position == _locals.POSITION_SOUTHWEST:
            x = -1
            y = 1
        elif self._shadow_position == _locals.POSITION_WEST:
            x = -1
        self._shadow_tuple = (x * self._shadow_offset, y * self._shadow_offset)

    def set_controls(self, joystick=True, mouse=True):
        """
        Enable interfaces to control the widget.

        :param joystick: Use joystick
        :type joystick: bool
        :param mouse: Use mouse
        :type mouse: bool
        :return: None
        """
        self.joystick_enabled = joystick
        self.mouse_enabled = mouse

    def set_value(self, value):
        """
        Set the value.

        .. warning:: This method shall not fire the callbacks as it is
                     called programmatically (avoid possible loops).

        :param value: Value to be set on the widget
        :type value: Object
        :return: None
        """
        raise ValueError('{}({}) does not accept value'.format(self.__class__.__name__,
                                                               self.get_id()))

    def update(self, events):
        """
        Update internal variable according to the given events list
        and fire the callbacks.

        :param events: List of pygame events
        :type events: list
        :return: True if updated
        :rtype: bool
        """
        raise NotImplementedError('Override is mandatory')


WidgetType = Widget<|MERGE_RESOLUTION|>--- conflicted
+++ resolved
@@ -108,19 +108,11 @@
         self._shadow_tuple = None  # (x px offset, y px offset)
         self._create_shadow_tuple()
 
-<<<<<<< HEAD
-        # Public attributs
-        self.joystick_enabled = True  # type: bool
-        self.mouse_enabled = True  # type: bool
-        self.selected = False  # type: bool
-        self.sound = _Sound()  # type: _Sound
-=======
         # Public attributes
         self.joystick_enabled = True
         self.mouse_enabled = True
         self.selected = False
         self.sound = _Sound()
->>>>>>> 35cfe03c
 
     def apply(self, *args):
         """
