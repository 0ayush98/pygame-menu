--- conflicted
+++ resolved
@@ -63,12 +63,8 @@
 """
 Themes: Menu themes class
 """
-<<<<<<< HEAD
-import pygameMenu.themes
-=======
 import pygameMenu.themes  # lgtm [py/import-and-import-from]
 from pygameMenu.themes import Theme
->>>>>>> 996be1e0
 
 """
 Version: Library version
